--- conflicted
+++ resolved
@@ -61,9 +61,7 @@
 langchain
 nltk
 python-dotenv==1.0.0
-<<<<<<< HEAD
 pymilvus
-=======
 vcrpy
 chromadb
 markdown2
@@ -71,7 +69,6 @@
 playsound
 distro
 pypdf
->>>>>>> e847a3fc
 
 # Testing dependencies
 pytest
