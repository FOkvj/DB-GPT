--- conflicted
+++ resolved
@@ -46,11 +46,8 @@
             self.reranker = RerankEmbeddingsRanker(
                 rerank_embeddings, topk=app_config.rag.rerank_top_k
             )
-<<<<<<< HEAD
-=======
         else:
             self.reranker = None
->>>>>>> e04b0f9c
 
     @property
     def name(self) -> str:
