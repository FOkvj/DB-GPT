from typing import Dict

from pilot.scene.base_chat import BaseChat
from pilot.scene.base import ChatScene
from pilot.common.sql_database import Database
from pilot.configs.config import Config
from pilot.scene.chat_db.auto_execute.prompt import prompt
<<<<<<< HEAD
from pilot.base_modules.agent.commands.command_mange import ApiCall
=======
from pilot.utils.executor_utils import blocking_func_to_async
from pilot.utils.tracer import root_tracer, trace
>>>>>>> 8b1c73f6

CFG = Config()


class ChatWithDbAutoExecute(BaseChat):
    chat_scene: str = ChatScene.ChatWithDbExecute.value()

    """Number of results to return from the query"""

    def __init__(self, chat_param: Dict):
        """Chat Data Module Initialization
        Args:
           - chat_param: Dict
            - chat_session_id: (str) chat session_id
            - current_user_input: (str) current user input
            - model_name:(str) llm model name
            - select_param:(str) dbname
        """
        chat_mode = ChatScene.ChatWithDbExecute
        self.db_name = chat_param["select_param"]
        chat_param["chat_mode"] = chat_mode
        """ """
        super().__init__(
            chat_param=chat_param,
        )
        if not self.db_name:
            raise ValueError(
                f"{ChatScene.ChatWithDbExecute.value} mode should chose db!"
            )
<<<<<<< HEAD

        self.database = CFG.LOCAL_DB_MANAGE.get_connect(self.db_name)
        self.top_k: int = 50
        self.api_call = ApiCall(display_registry=CFG.command_disply)

    async def generate_input_values(self):
=======
        with root_tracer.start_span(
            "ChatWithDbAutoExecute.get_connect", metadata={"db_name": self.db_name}
        ):
            self.database = CFG.LOCAL_DB_MANAGE.get_connect(self.db_name)
        self.top_k: int = 200

    @trace()
    async def generate_input_values(self) -> Dict:
>>>>>>> 8b1c73f6
        """
        generate input values
        """
        try:
            from pilot.summary.db_summary_client import DBSummaryClient
        except ImportError:
            raise ValueError("Could not import DBSummaryClient. ")
        client = DBSummaryClient(system_app=CFG.SYSTEM_APP)
        try:
<<<<<<< HEAD
            table_infos = client.get_db_summary(
                dbname=self.db_name,
                query=self.current_user_input,
                topk=CFG.KNOWLEDGE_SEARCH_TOP_SIZE,
            )
=======
            # table_infos = client.get_db_summary(
            #     dbname=self.db_name,
            #     query=self.current_user_input,
            #     topk=CFG.KNOWLEDGE_SEARCH_TOP_SIZE,
            # )
            with root_tracer.start_span("ChatWithDbAutoExecute.get_db_summary"):
                table_infos = await blocking_func_to_async(
                    self._executor,
                    client.get_db_summary,
                    self.db_name,
                    self.current_user_input,
                    CFG.KNOWLEDGE_SEARCH_TOP_SIZE,
                )
>>>>>>> 8b1c73f6
        except Exception as e:
            print("db summary find error!" + str(e))
            table_infos = self.database.table_simple_info()
        if not table_infos:
            table_infos = self.database.table_simple_info()

        # table_infos = self.database.table_simple_info()

        input_values = {
            # "input": self.current_user_input,
            "top_k": str(self.top_k),
            "dialect": self.database.dialect,
            "table_info": table_infos,
        }
        return input_values

    def stream_plugin_call(self, text):
        text = text.replace("\n", " ")
        print(f"stream_plugin_call:{text}")
        return self.api_call.display_sql_llmvis(text, self.database.run_to_df)


    def do_action(self, prompt_response):
        print(f"do_action:{prompt_response}")
<<<<<<< HEAD
        return self.database.run_to_df
=======
        with root_tracer.start_span(
            "ChatWithDbAutoExecute.do_action.run_sql",
            metadata=prompt_response.to_dict(),
        ):
            return self.database.run(prompt_response.sql)
>>>>>>> 8b1c73f6
<|MERGE_RESOLUTION|>--- conflicted
+++ resolved
@@ -5,12 +5,9 @@
 from pilot.common.sql_database import Database
 from pilot.configs.config import Config
 from pilot.scene.chat_db.auto_execute.prompt import prompt
-<<<<<<< HEAD
-from pilot.base_modules.agent.commands.command_mange import ApiCall
-=======
 from pilot.utils.executor_utils import blocking_func_to_async
 from pilot.utils.tracer import root_tracer, trace
->>>>>>> 8b1c73f6
+from pilot.base_modules.agent.commands.command_mange import ApiCall
 
 CFG = Config()
 
@@ -40,23 +37,16 @@
             raise ValueError(
                 f"{ChatScene.ChatWithDbExecute.value} mode should chose db!"
             )
-<<<<<<< HEAD
-
-        self.database = CFG.LOCAL_DB_MANAGE.get_connect(self.db_name)
-        self.top_k: int = 50
-        self.api_call = ApiCall(display_registry=CFG.command_disply)
-
-    async def generate_input_values(self):
-=======
         with root_tracer.start_span(
             "ChatWithDbAutoExecute.get_connect", metadata={"db_name": self.db_name}
         ):
             self.database = CFG.LOCAL_DB_MANAGE.get_connect(self.db_name)
-        self.top_k: int = 200
+
+        self.top_k: int = 50
+
 
     @trace()
     async def generate_input_values(self) -> Dict:
->>>>>>> 8b1c73f6
         """
         generate input values
         """
@@ -66,18 +56,6 @@
             raise ValueError("Could not import DBSummaryClient. ")
         client = DBSummaryClient(system_app=CFG.SYSTEM_APP)
         try:
-<<<<<<< HEAD
-            table_infos = client.get_db_summary(
-                dbname=self.db_name,
-                query=self.current_user_input,
-                topk=CFG.KNOWLEDGE_SEARCH_TOP_SIZE,
-            )
-=======
-            # table_infos = client.get_db_summary(
-            #     dbname=self.db_name,
-            #     query=self.current_user_input,
-            #     topk=CFG.KNOWLEDGE_SEARCH_TOP_SIZE,
-            # )
             with root_tracer.start_span("ChatWithDbAutoExecute.get_db_summary"):
                 table_infos = await blocking_func_to_async(
                     self._executor,
@@ -86,14 +64,12 @@
                     self.current_user_input,
                     CFG.KNOWLEDGE_SEARCH_TOP_SIZE,
                 )
->>>>>>> 8b1c73f6
         except Exception as e:
             print("db summary find error!" + str(e))
-            table_infos = self.database.table_simple_info()
         if not table_infos:
-            table_infos = self.database.table_simple_info()
-
-        # table_infos = self.database.table_simple_info()
+            table_infos = await blocking_func_to_async(
+                self._executor, self.database.table_simple_info
+            )
 
         input_values = {
             # "input": self.current_user_input,
@@ -111,12 +87,4 @@
 
     def do_action(self, prompt_response):
         print(f"do_action:{prompt_response}")
-<<<<<<< HEAD
-        return self.database.run_to_df
-=======
-        with root_tracer.start_span(
-            "ChatWithDbAutoExecute.do_action.run_sql",
-            metadata=prompt_response.to_dict(),
-        ):
-            return self.database.run(prompt_response.sql)
->>>>>>> 8b1c73f6
+        return self.database.run_to_df