import time
from abc import ABC, abstractmethod
import datetime
import traceback
import json
from pydantic import BaseModel, Field, root_validator, validator, Extra
from typing import (
    Any,
    Dict,
    Generic,
    List,
    NamedTuple,
    Optional,
    Sequence,
    TypeVar,
    Union,
)
import requests
from urllib.parse import urljoin

import pilot.configs.config
from pilot.scene.message import OnceConversation
from pilot.prompts.prompt_new import PromptTemplate
from pilot.memory.chat_history.base import BaseChatHistoryMemory
from pilot.memory.chat_history.file_history import FileHistoryMemory
from pilot.memory.chat_history.mem_history import MemHistoryMemory
from pilot.memory.chat_history.duckdb_history import DuckdbHistoryMemory

from pilot.configs.model_config import LOGDIR, DATASETS_DIR
from pilot.utils import (
    build_logger,
    server_error_msg,
)
from pilot.scene.base_message import (
    BaseMessage,
    SystemMessage,
    HumanMessage,
    AIMessage,
    ViewMessage,
)
from pilot.configs.config import Config
from pilot.server.llmserver import worker

logger = build_logger("BaseChat", LOGDIR + "BaseChat.log")
headers = {"User-Agent": "dbgpt Client"}
CFG = Config()


class BaseChat(ABC):
    chat_scene: str = None
    llm_model: Any = None
    temperature: float = 0.6
    max_new_tokens: int = 1024
    # By default, keep the last two rounds of conversation records as the context
    chat_retention_rounds: int = 1

    class Config:
        """Configuration for this pydantic object."""

        arbitrary_types_allowed = True

    def __init__(
<<<<<<< HEAD
        self,
        chat_mode,
        chat_session_id,
        current_user_input,
=======
            self,
            chat_mode,
            chat_session_id,
            current_user_input,
>>>>>>> 4abfa3c7
    ):
        self.chat_session_id = chat_session_id
        self.chat_mode = chat_mode
        self.current_user_input: str = current_user_input
        self.llm_model = CFG.LLM_MODEL
        ### can configurable storage methods
        self.memory = DuckdbHistoryMemory(chat_session_id)

        ### load prompt template
        self.prompt_template: PromptTemplate = CFG.prompt_templates[
            self.chat_mode.value
        ]
        self.history_message: List[OnceConversation] = self.memory.messages()
        self.current_message: OnceConversation = OnceConversation(chat_mode.value)
        self.current_tokens_used: int = 0

    class Config:
        """Configuration for this pydantic object."""

        extra = Extra.forbid
        arbitrary_types_allowed = True

    def __init_history_message(self):
        self.history_message == self.memory.messages()
        if not self.history_message:
            self.memory.create(self.current_user_input, "")

    @property
    def chat_type(self) -> str:
        raise NotImplementedError("Not supported for this chat type.")

    @abstractmethod
    def generate_input_values(self):
        pass

    def do_action(self, prompt_response):
        return prompt_response

    def __call_base(self):
        input_values = self.generate_input_values()
        ### Chat sequence advance
        self.current_message.chat_order = len(self.history_message) + 1
        self.current_message.add_user_message(self.current_user_input)
<<<<<<< HEAD
        self.current_message.start_date = datetime.datetime.now().strftime(
            "%Y-%m-%d %H:%M:%S"
        )
        # TODO
        self.current_message.tokens = 0
=======
        self.current_message.start_date = datetime.datetime.now().strftime("%Y-%m-%d %H:%M:%S")
>>>>>>> 4abfa3c7

        self.current_message.tokens = 0
        if self.prompt_template.template:
            current_prompt = self.prompt_template.format(**input_values)
            self.current_message.add_system_message(current_prompt)

        payload = {
            "model": self.llm_model,
            "prompt": self.generate_llm_text(),
            "temperature": float(self.temperature),
            "max_new_tokens": int(self.max_new_tokens),
            "stop": self.prompt_template.sep,
        }
        return payload

    def stream_call(self):
        # TODO Retry when server connection error
        payload = self.__call_base()

        self.skip_echo_len = len(payload.get("prompt").replace("</s>", " ")) + 11
        logger.info(f"Requert: \n{payload}")
        ai_response_text = ""
        try:
            if not CFG.NEW_SERVER_MODE:
                response = requests.post(
                    urljoin(CFG.MODEL_SERVER, "generate_stream"),
                    headers=headers,
                    json=payload,
                    stream=True,
                    timeout=120,
                )
                return response
            else:
                return worker.generate_stream_gate(payload)
        except Exception as e:
            print(traceback.format_exc())
            logger.error("model response parase faild！" + str(e))
            self.current_message.add_view_message(
                f"""<span style=\"color:red\">ERROR!</span>{str(e)}\n  {ai_response_text} """
            )
<<<<<<< HEAD
        ### store current conversation
        self.memory.append(self.current_message)
=======
            ### store current conversation
            self.memory.append(self.current_message)
>>>>>>> 4abfa3c7

    def nostream_call(self):
        payload = self.__call_base()
        logger.info(f"Requert: \n{payload}")
        ai_response_text = ""
        try:
            rsp_str = ""
            if not CFG.NEW_SERVER_MODE:
                rsp_str = requests.post(
                    urljoin(CFG.MODEL_SERVER, "generate"),
                    headers=headers,
                    json=payload,
                    timeout=120,
<<<<<<< HEAD
                )
            else:
                ###TODO  no stream mode need independent
                output = worker.generate_stream_gate(payload)
                for rsp in output:
                    rsp_str = str(rsp, "utf-8")
                    print("[TEST: output]:", rsp_str)

            ### output parse
            ai_response_text = (
                self.prompt_template.output_parser.parse_model_nostream_resp(
                    rsp_str, self.prompt_template.sep
                )
            )
            ### model result deal
            self.current_message.add_ai_message(ai_response_text)
            prompt_define_response = (
                self.prompt_template.output_parser.parse_prompt_response(
                    ai_response_text
                )
            )
=======
                )
            else:
                ###TODO  no stream mode need independent
                output = worker.generate_stream_gate(payload)
                for rsp in output:
                    rsp_str = str(rsp, "utf-8")
                    print("[TEST: output]:", rsp_str)

            ### output parse
            ai_response_text = self.prompt_template.output_parser.parse_model_nostream_resp(rsp_str,
                                                                                            self.prompt_template.sep)
            ### model result deal
            self.current_message.add_ai_message(ai_response_text)
            prompt_define_response = self.prompt_template.output_parser.parse_prompt_response(ai_response_text)
>>>>>>> 4abfa3c7
            result = self.do_action(prompt_define_response)

            if hasattr(prompt_define_response, "thoughts"):
                if isinstance(prompt_define_response.thoughts, dict):
                    if "speak" in prompt_define_response.thoughts:
                        speak_to_user = prompt_define_response.thoughts.get("speak")
                    else:
                        speak_to_user = str(prompt_define_response.thoughts)
                else:
                    if hasattr(prompt_define_response.thoughts, "speak"):
                        speak_to_user = prompt_define_response.thoughts.get("speak")
                    elif hasattr(prompt_define_response.thoughts, "reasoning"):
                        speak_to_user = prompt_define_response.thoughts.get("reasoning")
                    else:
                        speak_to_user = prompt_define_response.thoughts
            else:
                speak_to_user = prompt_define_response
            view_message = self.prompt_template.output_parser.parse_view_response(
                speak_to_user, result
            )
            self.current_message.add_view_message(view_message)
        except Exception as e:
            print(traceback.format_exc())
            logger.error("model response parase faild！" + str(e))
            self.current_message.add_view_message(
                f"""<span style=\"color:red\">ERROR!</span>{str(e)}\n  {ai_response_text} """
            )
        ### store dialogue
        self.memory.append(self.current_message)
        return self.current_ai_response()

    def call(self):
        if self.prompt_template.stream_out:
            yield self.stream_call()
        else:
            return self.nostream_call()

    def generate_llm_text(self) -> str:
        text = ""
        ### Load scene setting or character definition
        if self.prompt_template.template_define:
            text += self.prompt_template.template_define + self.prompt_template.sep
        ### Load prompt
        text += self.__load_system_message()
<<<<<<< HEAD

        ### Load examples
        text += self.__load_example_messages()

=======

        ### Load examples
        text += self.__load_example_messages()

>>>>>>> 4abfa3c7
        ### Load History
        text += self.__load_histroy_messages()

        ### Load User Input
        text += self.__load_user_message()
        return text

    def __load_system_message(self):
        system_convs = self.current_message.get_system_conv()
        system_text = ""
        for system_conv in system_convs:
<<<<<<< HEAD
            system_text += (
                system_conv.type + ":" + system_conv.content + self.prompt_template.sep
            )
=======
            system_text += system_conv.type + ":" + system_conv.content + self.prompt_template.sep
>>>>>>> 4abfa3c7
        return system_text

    def __load_user_message(self):
        user_conv = self.current_message.get_user_conv()
        if user_conv:
            return user_conv.type + ":" + user_conv.content + self.prompt_template.sep
        else:
            raise ValueError("Hi! What do you want to talk about？")

    def __load_example_messages(self):
        example_text = ""
        if self.prompt_template.example_selector:
            for round_conv in self.prompt_template.example_selector.examples():
<<<<<<< HEAD
                for round_message in round_conv["messages"]:
                    if not round_message["type"] in [
                        SystemMessage.type,
                        ViewMessage.type,
                    ]:
                        example_text += (
                            round_message["type"]
                            + ":"
                            + round_message["data"]["content"]
                            + self.prompt_template.sep
=======
                for round_message in round_conv['messages']:
                    if not round_message['type'] in [SystemMessage.type, ViewMessage.type]:
                        example_text += (
                                round_message['type']
                                + ":"
                                + round_message['data']['content']
                                + self.prompt_template.sep
>>>>>>> 4abfa3c7
                        )
        return example_text

    def __load_histroy_messages(self):
        history_text = ""
        if self.prompt_template.need_historical_messages:
            if self.history_message:
                logger.info(
                    f"There are already {len(self.history_message)} rounds of conversations! Will use {self.chat_retention_rounds} rounds of content as history!"
                )
            if len(self.history_message) > self.chat_retention_rounds:
<<<<<<< HEAD
                for first_message in self.history_message[0]["messages"]:
                    if not first_message["type"] in [
                        ViewMessage.type,
                        SystemMessage.type,
                    ]:
                        history_text += (
                            first_message["type"]
                            + ":"
                            + first_message["data"]["content"]
                            + self.prompt_template.sep
=======
                for first_message in self.history_message[0]['messages']:
                    if not first_message['type'] in [ViewMessage.type, SystemMessage.type]:
                        history_text += (
                                first_message['type']
                                + ":"
                                + first_message['data']['content']
                                + self.prompt_template.sep
>>>>>>> 4abfa3c7
                        )

                index = self.chat_retention_rounds - 1
                for round_conv in self.history_message[-index:]:
<<<<<<< HEAD
                    for round_message in round_conv["messages"]:
                        if not round_message["type"] in [
                            SystemMessage.type,
                            ViewMessage.type,
                        ]:
                            history_text += (
                                round_message["type"]
                                + ":"
                                + round_message["data"]["content"]
                                + self.prompt_template.sep
=======
                    for round_message in round_conv['messages']:
                        if not round_message['type'] in [SystemMessage.type, ViewMessage.type]:
                            history_text += (
                                    round_message['type']
                                    + ":"
                                    + round_message['data']['content']
                                    + self.prompt_template.sep
>>>>>>> 4abfa3c7
                            )

            else:
                ### user all history
                for conversation in self.history_message:
<<<<<<< HEAD
                    for message in conversation["messages"]:
                        ### histroy message not have promot and view info
                        if not message["type"] in [
                            SystemMessage.type,
                            ViewMessage.type,
                        ]:
                            history_text += (
                                message["type"]
                                + ":"
                                + message["data"]["content"]
                                + self.prompt_template.sep
=======
                    for message in conversation['messages']:
                        ### histroy message not have promot and view info
                        if not message['type'] in [SystemMessage.type, ViewMessage.type]:
                            history_text += (
                                    message['type']
                                    + ":"
                                    + message['data']['content']
                                    + self.prompt_template.sep
>>>>>>> 4abfa3c7
                            )

        return history_text

    def current_ai_response(self) -> str:
        for message in self.current_message.messages:
            if message.type == "view":
                return message.content
        return None

    def generate(self, p) -> str:
        """
        generate context for LLM input
        Args:
            p:

        Returns:

        """
        pass<|MERGE_RESOLUTION|>--- conflicted
+++ resolved
@@ -60,17 +60,10 @@
         arbitrary_types_allowed = True
 
     def __init__(
-<<<<<<< HEAD
         self,
         chat_mode,
         chat_session_id,
         current_user_input,
-=======
-            self,
-            chat_mode,
-            chat_session_id,
-            current_user_input,
->>>>>>> 4abfa3c7
     ):
         self.chat_session_id = chat_session_id
         self.chat_mode = chat_mode
@@ -114,15 +107,7 @@
         ### Chat sequence advance
         self.current_message.chat_order = len(self.history_message) + 1
         self.current_message.add_user_message(self.current_user_input)
-<<<<<<< HEAD
-        self.current_message.start_date = datetime.datetime.now().strftime(
-            "%Y-%m-%d %H:%M:%S"
-        )
-        # TODO
-        self.current_message.tokens = 0
-=======
         self.current_message.start_date = datetime.datetime.now().strftime("%Y-%m-%d %H:%M:%S")
->>>>>>> 4abfa3c7
 
         self.current_message.tokens = 0
         if self.prompt_template.template:
@@ -163,13 +148,8 @@
             self.current_message.add_view_message(
                 f"""<span style=\"color:red\">ERROR!</span>{str(e)}\n  {ai_response_text} """
             )
-<<<<<<< HEAD
-        ### store current conversation
-        self.memory.append(self.current_message)
-=======
             ### store current conversation
             self.memory.append(self.current_message)
->>>>>>> 4abfa3c7
 
     def nostream_call(self):
         payload = self.__call_base()
@@ -183,7 +163,6 @@
                     headers=headers,
                     json=payload,
                     timeout=120,
-<<<<<<< HEAD
                 )
             else:
                 ###TODO  no stream mode need independent
@@ -205,22 +184,6 @@
                     ai_response_text
                 )
             )
-=======
-                )
-            else:
-                ###TODO  no stream mode need independent
-                output = worker.generate_stream_gate(payload)
-                for rsp in output:
-                    rsp_str = str(rsp, "utf-8")
-                    print("[TEST: output]:", rsp_str)
-
-            ### output parse
-            ai_response_text = self.prompt_template.output_parser.parse_model_nostream_resp(rsp_str,
-                                                                                            self.prompt_template.sep)
-            ### model result deal
-            self.current_message.add_ai_message(ai_response_text)
-            prompt_define_response = self.prompt_template.output_parser.parse_prompt_response(ai_response_text)
->>>>>>> 4abfa3c7
             result = self.do_action(prompt_define_response)
 
             if hasattr(prompt_define_response, "thoughts"):
@@ -265,17 +228,10 @@
             text += self.prompt_template.template_define + self.prompt_template.sep
         ### Load prompt
         text += self.__load_system_message()
-<<<<<<< HEAD
 
         ### Load examples
         text += self.__load_example_messages()
 
-=======
-
-        ### Load examples
-        text += self.__load_example_messages()
-
->>>>>>> 4abfa3c7
         ### Load History
         text += self.__load_histroy_messages()
 
@@ -287,13 +243,9 @@
         system_convs = self.current_message.get_system_conv()
         system_text = ""
         for system_conv in system_convs:
-<<<<<<< HEAD
             system_text += (
                 system_conv.type + ":" + system_conv.content + self.prompt_template.sep
             )
-=======
-            system_text += system_conv.type + ":" + system_conv.content + self.prompt_template.sep
->>>>>>> 4abfa3c7
         return system_text
 
     def __load_user_message(self):
@@ -307,7 +259,6 @@
         example_text = ""
         if self.prompt_template.example_selector:
             for round_conv in self.prompt_template.example_selector.examples():
-<<<<<<< HEAD
                 for round_message in round_conv["messages"]:
                     if not round_message["type"] in [
                         SystemMessage.type,
@@ -318,15 +269,6 @@
                             + ":"
                             + round_message["data"]["content"]
                             + self.prompt_template.sep
-=======
-                for round_message in round_conv['messages']:
-                    if not round_message['type'] in [SystemMessage.type, ViewMessage.type]:
-                        example_text += (
-                                round_message['type']
-                                + ":"
-                                + round_message['data']['content']
-                                + self.prompt_template.sep
->>>>>>> 4abfa3c7
                         )
         return example_text
 
@@ -338,7 +280,6 @@
                     f"There are already {len(self.history_message)} rounds of conversations! Will use {self.chat_retention_rounds} rounds of content as history!"
                 )
             if len(self.history_message) > self.chat_retention_rounds:
-<<<<<<< HEAD
                 for first_message in self.history_message[0]["messages"]:
                     if not first_message["type"] in [
                         ViewMessage.type,
@@ -349,20 +290,10 @@
                             + ":"
                             + first_message["data"]["content"]
                             + self.prompt_template.sep
-=======
-                for first_message in self.history_message[0]['messages']:
-                    if not first_message['type'] in [ViewMessage.type, SystemMessage.type]:
-                        history_text += (
-                                first_message['type']
-                                + ":"
-                                + first_message['data']['content']
-                                + self.prompt_template.sep
->>>>>>> 4abfa3c7
                         )
 
                 index = self.chat_retention_rounds - 1
                 for round_conv in self.history_message[-index:]:
-<<<<<<< HEAD
                     for round_message in round_conv["messages"]:
                         if not round_message["type"] in [
                             SystemMessage.type,
@@ -373,21 +304,11 @@
                                 + ":"
                                 + round_message["data"]["content"]
                                 + self.prompt_template.sep
-=======
-                    for round_message in round_conv['messages']:
-                        if not round_message['type'] in [SystemMessage.type, ViewMessage.type]:
-                            history_text += (
-                                    round_message['type']
-                                    + ":"
-                                    + round_message['data']['content']
-                                    + self.prompt_template.sep
->>>>>>> 4abfa3c7
                             )
 
             else:
                 ### user all history
                 for conversation in self.history_message:
-<<<<<<< HEAD
                     for message in conversation["messages"]:
                         ### histroy message not have promot and view info
                         if not message["type"] in [
@@ -399,16 +320,6 @@
                                 + ":"
                                 + message["data"]["content"]
                                 + self.prompt_template.sep
-=======
-                    for message in conversation['messages']:
-                        ### histroy message not have promot and view info
-                        if not message['type'] in [SystemMessage.type, ViewMessage.type]:
-                            history_text += (
-                                    message['type']
-                                    + ":"
-                                    + message['data']['content']
-                                    + self.prompt_template.sep
->>>>>>> 4abfa3c7
                             )
 
         return history_text
