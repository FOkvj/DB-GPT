--- conflicted
+++ resolved
@@ -58,42 +58,6 @@
     return openai_params
 
 
-<<<<<<< HEAD
-def __convert_2_gpt_messages(messages: List[ModelMessage]):
-
-    chat_round = 0
-    gpt_messages = []
-
-    last_usr_message = ""
-    system_messages = []
-
-    for message in messages:
-        if message.role == ModelMessageRoleType.HUMAN:
-            last_usr_message =  message.content
-        elif message.role == ModelMessageRoleType.SYSTEM:
-            system_messages.append(message.content)
-        elif message.role == ModelMessageRoleType.AI:
-            last_ai_message = message.content
-            gpt_messages.append({"role": "user", "content": last_usr_message})
-            gpt_messages.append({"role": "assistant", "content": last_ai_message})
-
-    # build last user messge
-
-    if len(system_messages) >0:
-        if len(system_messages) > 1:
-            end_message = system_messages[-1]
-        else:
-            last_message = messages[-1]
-            if last_message.role == ModelMessageRoleType.HUMAN:
-                end_message = system_messages[-1] + "\n"  + last_message.content
-            else:
-                end_message = system_messages[-1]
-    else:
-        last_message = messages[-1]
-        end_message = last_message.content
-    gpt_messages.append({"role": "user", "content": end_message})
-    return gpt_messages, system_messages
-=======
 def _initialize_openai_v1(params: ProxyModelParameters):
     try:
         from openai import OpenAI
@@ -125,7 +89,6 @@
         "base_url": base_url,
     }
     return openai_params, api_type, api_version, proxies
->>>>>>> ecc5d5de
 
 
 def _build_request(model: ProxyModel, params):
