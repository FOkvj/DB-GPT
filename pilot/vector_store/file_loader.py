#!/usr/bin/env python3
# -*- coding: utf-8 -*-

import os

from langchain.chains import VectorDBQA
from langchain.document_loaders import (
    TextLoader,
    UnstructuredFileLoader,
    UnstructuredPDFLoader,
)
from langchain.embeddings import HuggingFaceEmbeddings
from langchain.prompts import PromptTemplate
from langchain.text_splitter import CharacterTextSplitter
from langchain.vectorstores import Chroma

from pilot.configs.model_config import (
    DATASETS_DIR,
    LLM_MODEL_CONFIG,
    VECTOR_SEARCH_TOP_K,
    VECTORE_PATH,
)


class KnownLedge2Vector:

    """KnownLedge2Vector class is order to load document to vector
    and persist to vector store.

        Args:
           - model_name

        Usage:
            k2v = KnownLedge2Vector()
            persist_dir = os.path.join(VECTORE_PATH, ".vectordb")
            print(persist_dir)
            for s, dc in k2v.query("what is oceanbase?"):
                print(s, dc.page_content, dc.metadata)

    """

    embeddings: object = None
    model_name = LLM_MODEL_CONFIG["sentence-transforms"]
    top_k: int = VECTOR_SEARCH_TOP_K

    def __init__(self, model_name=None) -> None:
        if not model_name:
            # use default embedding model
            self.embeddings = HuggingFaceEmbeddings(model_name=self.model_name)

    def init_vector_store(self):
        persist_dir = os.path.join(VECTORE_PATH, ".vectordb")
        print("Vector store Persist address is: ", persist_dir)
        if os.path.exists(persist_dir):
            # Loader from local file.
            print("Loader data from local persist vector file...")
            vector_store = Chroma(
                persist_directory=persist_dir, embedding_function=self.embeddings
            )
            # vector_store.add_documents(documents=documents)
        else:
            documents = self.load_knownlege()
<<<<<<< HEAD
            # reinit 
            vector_store = Chroma.from_documents(documents=documents, 
                                                 embedding=self.embeddings,
                                                 persist_directory=persist_dir)
=======
            # reinit
            vector_store = Chroma.from_documents(
                documents=documents,
                embedding=self.embeddings,
                persist_directory=persist_dir,
            )
>>>>>>> 1733884c
            vector_store.persist()
        return vector_store

    def load_knownlege(self):
        docments = []
        for root, _, files in os.walk(DATASETS_DIR, topdown=False):
            for file in files:
                filename = os.path.join(root, file)
                docs = self._load_file(filename)
                # update metadata.
                new_docs = []
                for doc in docs:
                    doc.metadata = {
                        "source": doc.metadata["source"].replace(DATASETS_DIR, "")
                    }
                    print("Documents to vector running, please wait...", doc.metadata)
                    new_docs.append(doc)
                docments += new_docs
        return docments

    def _load_file(self, filename):
        # Loader file
        if filename.lower().endswith(".pdf"):
            loader = UnstructuredFileLoader(filename)
            text_splitor = CharacterTextSplitter()
            docs = loader.load_and_split(text_splitor)
        else:
            loader = UnstructuredFileLoader(filename, mode="elements")
            text_splitor = CharacterTextSplitter()
            docs = loader.load_and_split(text_splitor)
        return docs

    def _load_from_url(self, url):
        """Load data from url address"""
        pass

    def query(self, q):
        """Query similar doc from Vector"""
        vector_store = self.init_vector_store()
        docs = vector_store.similarity_search_with_score(q, k=self.top_k)
        for doc in docs:
            dc, s = doc
            yield s, dc<|MERGE_RESOLUTION|>--- conflicted
+++ resolved
@@ -60,19 +60,12 @@
             # vector_store.add_documents(documents=documents)
         else:
             documents = self.load_knownlege()
-<<<<<<< HEAD
-            # reinit 
-            vector_store = Chroma.from_documents(documents=documents, 
-                                                 embedding=self.embeddings,
-                                                 persist_directory=persist_dir)
-=======
             # reinit
             vector_store = Chroma.from_documents(
                 documents=documents,
                 embedding=self.embeddings,
                 persist_directory=persist_dir,
             )
->>>>>>> 1733884c
             vector_store.persist()
         return vector_store
 
